package cached

import (
	"bytes"
	"compress/gzip"
	"encoding/json"

	"github.com/connectome-neuprint/neuPrintHTTP/api"
	"github.com/connectome-neuprint/neuPrintHTTP/storage"
	"github.com/knightjdr/hclust"
	"github.com/labstack/echo/v4"

	//"math"
	"fmt"
	"net/http"
	"strconv"
	"strings"
	"sync"
	"time"
)

func init() {
	api.RegisterAPI(PREFIX, setupAPI)
}

const PREFIX = "/cached"

type cypherAPI struct {
	Store storage.Store
}

type CacheType int

var cachedResults map[CacheType]map[string]interface{}
var cacheMux sync.Mutex

const (
	ROIConn   CacheType = 1
	ROIComp   CacheType = 2
	DailyType CacheType = 3
)

// setupAPI loads all the endpoints for cached
func setupAPI(mainapi *api.ConnectomeAPI) error {
	// setup cache
	cachedResults = make(map[CacheType]map[string]interface{})

	q := &cypherAPI{mainapi.Store}

	// roi conenctivity cache
	endpoint := "roiconnectivity"
	mainapi.SetRoute(api.GET, PREFIX+"/"+endpoint, q.getROIConnectivity)
	mainapi.SupportedEndpoints[endpoint] = true
	cachedResults[ROIConn] = make(map[string]interface{})

	// roi completeness cache (TODO: connection completeness)
	endpoint = "roicompleteness"
	mainapi.SetRoute(api.GET, PREFIX+"/"+endpoint, q.getROICompleteness)
	mainapi.SupportedEndpoints[endpoint] = true
	cachedResults[ROIComp] = make(map[string]interface{})

	// cell type of the data
	endpoint = "dailytype"
	mainapi.SetRoute(api.GET, PREFIX+"/"+endpoint, q.getDailyType)
	mainapi.SupportedEndpoints[endpoint] = true
	cachedResults[DailyType] = make(map[string]interface{})

	go func() {
		for {
			datasets, err := mainapi.Store.GetDatasets()
			if err == nil {
				// load connections
				for dataset, _ := range datasets {
					// cache roi connectivity
					_, _ = q.roiConnectivity(dataset)

					// cache roi completeness
					_, _ = q.roiCompleteness(dataset)

					// cache daily type
					_, _ = q.dailyType(dataset)
				}
			}
			// reset cache every day
			time.Sleep(24 * time.Hour)
			cachedResults[ROIConn] = make(map[string]interface{})
			cachedResults[ROIComp] = make(map[string]interface{})
			cachedResults[DailyType] = make(map[string]interface{})
		}
	}()

	return nil
}

// returns how the ROIs connect to each other
func (ca cypherAPI) roiConnectivity(dataset string) (res interface{}, err error) {
	cacheMux.Lock()
	defer cacheMux.Unlock()

	var ok bool
	if res, ok = cachedResults[ROIConn][dataset]; ok {
		return
	}

	res, err = ca.getROIConnectivity_int(dataset)
	if err == nil {
		cachedResults[ROIConn][dataset] = res
	}
	return
}

// getROIConnectivity provides web handler for how the ROIs connect to each other
func (ca cypherAPI) getROIConnectivity(c echo.Context) error {
	// swagger:operation GET /api/cached/roiconnectivity cached getROIConnectivity
	//
	// Gets cached synapse connection projections for all neurons.
	//
	// The program caches the region connections for each neuron updating everyday.
	//
	// ---
	// parameters:
	// - in: "query"
	//   name: "dataset"
	//   description: "specify dataset name"
	// responses:
	//   200:
	//     description: "successful operation"
	//     schema:
	//       type: "object"
	//       properties:
	//         roi_names:
	//           type: "array"
	//           items:
	//             type: "string"
	//           description: "sorted roi names based on clustering"
	//         weights:
	//           type: "object"
	//           description: "adjacency list between rois"
	//           properties:
	//             "roiin=>roiout":
	//               type: "object"
	//               properties:
	//                 count:
	//                   type: "integer"
	//                   description: "number of bodies between two ROIs"
	//                 weight:
	//                   type: "number"
	//                   description: "weighted connection strength between two ROIs"
	// security:
	// - Bearer: []

	dataset := c.QueryParam("dataset")

	res, err := ca.roiConnectivity(dataset)
	if err != nil {
		errJSON := api.ErrorInfo{Error: err.Error()}
		return c.JSON(http.StatusBadRequest, errJSON)
	}
	return c.JSON(http.StatusOK, res)
}

type prePost struct {
	Pre  int `json:"pre"`
	Post int `json:"post"`
}

type CountWeight struct {
	Count  int     `json:"count"`  // number of neurons in this roi connection
	Weight float64 `json:"weight"` // connection weight
}

type SortedROI struct {
	Names   []string                `json:"roi_names"` // names in sorted order based on clustering
	Weights map[string]*CountWeight `json:"weights"`
}

const MAXVAL = 10000000000

// getROIConnectivity_int implements API to find how ROIs are connected
func (ca cypherAPI) getROIConnectivity_int(dataset string) (interface{}, error) {
	cypher := `
		MATCH (neuron :Neuron)
		RETURN
			neuron.bodyId AS bodyid,
			neuron.roiInfo AS roiInfo
	`
	res, err := ca.Store.GetMain(dataset).CypherRequest(cypher, true)
	if err != nil {
		return nil, err
	}

<<<<<<< HEAD
	// Restrict results to the overview ROIs.
	// If Meta.overviewRois is present, use that list.
	// Otherwise, use the primaryRois by default.
	// But
	cypher2 := `
		MATCH (meta :Meta)
		WITH meta, apoc.convert.fromJsonMap(meta.roiInfo) AS roiInfo
		UNWIND keys(roiInfo) as roi
		WITH meta, roiInfo, roi
		WHERE
			(
		     (meta.overviewRois IS NOT NULL AND roi IN meta.overviewRois)
			  OR
			 (meta.overviewRois IS NULL AND roi in meta.primaryRois AND NOT coalesce(roiInfo[roi]['excludeFromOverview'], FALSE))
		   )
			AND NOT coalesce(roiInfo[roi]['excludeFromOverview'], FALSE)
		RETURN collect(roi) as rois
	`

=======
	// restrict the query to the super level ROIs
	cypher2 := "MATCH (meta :Meta) WITH meta, apoc.convert.fromJsonMap(meta.roiInfo) AS roiInfo UNWIND keys(roiInfo) as roi WITH meta, roiInfo, roi WHERE roi IN meta.superLevelRois AND NOT coalesce(roiInfo[roi]['excludeFromOverview'], FALSE) RETURN collect(roi) as rois"
>>>>>>> 437f0c42
	res2, err := ca.Store.GetMain(dataset).CypherRequest(cypher2, true)
	if err != nil {
		return nil, err
	}

	superrois := make(map[string]int)
	roinames := make([]string, 0, 0)
	if len(res2.Data) > 0 {
		roiarr := res2.Data[0][0].([]interface{})
		/*var roiarr []string
		err := json.Unmarshal([]byte(roistr), &roiarr)
		if err != nil {
			return nil, err
		}*/
		for idx, roib := range roiarr {
			roi := roib.(string)
			roinames = append(roinames, roi)
			superrois[roi] = idx
		}
	}
	distmatrix := make([][]float64, len(superrois), len(superrois))
	for idx, _ := range distmatrix {
		distmatrix[idx] = make([]float64, len(superrois), len(superrois))
		for idx2, _ := range distmatrix[idx] {
			distmatrix[idx][idx2] = MAXVAL
		}
	}

	roitable := make(map[string]*CountWeight)

	// grab input distribution
	for _, row := range res.Data {
		var roidata map[string]prePost
		roistr, ok := row[1].(string)
		if !ok {
			continue
		}
		err := json.Unmarshal([]byte(roistr), &roidata)
		if err != nil {
			continue
		}

		for roi, prepost := range roidata {
			if _, ok := superrois[roi]; !ok {
				continue
			}
			numout := prepost.Pre
			if numout > 0 {
				// grab total inputs
				totalin := 0
				for roi2, prepost2 := range roidata {
					if _, ok := superrois[roi2]; !ok {
						continue
					}
					totalin += prepost2.Post
				}

				if totalin > 0 {
					// weight connection by input percentage for each ROI
					for roi2, prepost2 := range roidata {
						if _, ok := superrois[roi2]; !ok {
							continue
						}
						// skip in=>out if there are no inputs from this ROI
						if prepost2.Post == 0 {
							continue
						}
						key := roi2 + "=>" + roi
						perout := float64(numout*prepost2.Post) / float64(totalin)
						if _, ok := roitable[key]; !ok {
							roitable[key] = &CountWeight{Count: 1, Weight: perout}
						} else {
							countweight := roitable[key]
							countweight.Count += 1
							countweight.Weight += perout
						}
						idx1 := superrois[roi2]
						idx2 := superrois[roi]
						if roitable[key].Weight < 0.001 {
							distmatrix[idx1][idx2] = MAXVAL
						} else {
							distmatrix[idx1][idx2] = MAXVAL - roitable[key].Weight
						}
					}
				}
			}
		}
	}

	cypher3 := `
	MATCH (m:Meta)
	RETURN
		CASE m.overviewOrder
			WHEN NULL THEN 'clustered'
			ELSE m.overviewOrder
		END AS overviewOrder
	`
	res3, err := ca.Store.GetMain(dataset).CypherRequest(cypher3, true)
	if err != nil {
		return nil, err
	}
	var overviewOrder string
	if len(res3.Data) > 0 {
		overviewOrder = res3.Data[0][0].(string)
	}

	// If the dataset wants the overview ROIs to be auto-ordered,
	// then use clustering to find the order.
	// Otherwise, stick with the order given by Meta.overviewRois.
	if len(distmatrix) > 3 && overviewOrder == "clustered" {
		// sort roi names by clustering
		subcluster, err := hclust.Cluster(distmatrix, "single")
		if err != nil {
			return nil, err
		}
		//optcluster := subcluster
		optcluster := hclust.Optimize(subcluster, distmatrix, 0)
		tree, err := hclust.Tree(optcluster, roinames)
		if err != nil {
			return nil, err
		}

		return SortedROI{Names: tree.Order, Weights: roitable}, err
	} else {
		return SortedROI{Names: roinames, Weights: roitable}, err
	}
}

// roiCompleteness returns the tracing completeness of each ROI
func (ca cypherAPI) roiCompleteness(dataset string) (res interface{}, err error) {
	cacheMux.Lock()
	defer cacheMux.Unlock()

	var ok bool
	if res, ok = cachedResults[ROIComp][dataset]; ok {
		return
	}

	res, err = ca.getROICompleteness_int(dataset)
	if err == nil {
		cachedResults[ROIComp][dataset] = res
	}
	return
}

// getROICompleteness is web handler that provides the tracing completeness of each ROI
func (ca cypherAPI) getROICompleteness(c echo.Context) error {
	// swagger:operation GET /api/cached/roicompleteness cached getROICompleteness
	//
	// Gets tracing completeness for each ROI.
	//
	// The program updates the completeness numbers each day.  Completeness is defined
	// as "Traced", "Roughly traced", "Prelim Roughly traced", "final", "final (irrelevant)", "Finalized".
	//
	// ---
	// parameters:
	// - in: "query"
	//   name: "dataset"
	//   description: "specify dataset name"
	// responses:
	//   200:
	//     description: "successful operation"
	//     schema:
	//       type: "object"
	//       properties:
	//         columns:
	//           type: "array"
	//           items:
	//             type: "string"
	//           example: ["roi", "roipre", "roipost", "totalpre", "totalpost"]
	//           description: "ROI stat breakdown"
	//         data:
	//           type: "array"
	//           items:
	//             type: "array"
	//             items:
	//               type: "null"
	//               description: "Cell value"
	//             description: "Completeness for a given ROI"
	//           description: "ROI completenss results"
	// security:
	// - Bearer: []

	dataset := c.QueryParam("dataset")

	res, err := ca.roiCompleteness(dataset)
	if err != nil {
		errJSON := api.ErrorInfo{Error: err.Error()}
		return c.JSON(http.StatusBadRequest, errJSON)
	}
	return c.JSON(http.StatusOK, res)
}

var completeStatuses = []string{"Traced", "Roughly traced", "Prelim Roughly traced", "final", "final (irrelevant)", "Finalized", "Leaves"}

// getROICompleteness_int fetches roi completeness from database
func (ca cypherAPI) getROICompleteness_int(dataset string) (interface{}, error) {
	cypher := "MATCH (n:Neuron) WHERE {status_conds} WITH apoc.convert.fromJsonMap(n.roiInfo) AS roiInfo WITH roiInfo AS roiInfo, keys(roiInfo) AS roiList UNWIND roiList AS roiName WITH roiName AS roiName, sum(roiInfo[roiName].pre) AS pre, sum(roiInfo[roiName].post) AS post MATCH (meta:Meta) WITH apoc.convert.fromJsonMap(meta.roiInfo) AS globInfo, roiName AS roiName, pre AS pre, post AS post RETURN roiName AS roi, pre AS roipre, post AS roipost, globInfo[roiName].pre AS totalpre, globInfo[roiName].post AS totalpost ORDER BY roiName"

	statusarr := ""
	for index, status := range completeStatuses {
		if index == 0 {
			statusarr = statusarr + "("
		} else {
			statusarr = statusarr + " OR "
		}
		statusarr = statusarr + "n.status = \"" + status + "\""
	}
	if statusarr != "" {
		statusarr = statusarr + ")"
	}
	cypher = strings.Replace(cypher, "{status_conds}", statusarr, -1)

	return ca.Store.GetMain(dataset).CypherRequest(cypher, true)
}

type SkeletonResp struct {
	Columns []string        `json:"columns"`
	Data    [][]interface{} `json:"data"`
}

// daily type returns information for a different neeuron each day
func (ca cypherAPI) dailyType(dataset string) (res []byte, err error) {
	cacheMux.Lock()
	defer cacheMux.Unlock()

	if resc, ok := cachedResults[DailyType][dataset]; ok {
		res, _ = resc.([]byte)
		return
	}

	res, err = ca.getDailyType_int(dataset)
	if err == nil {
		cachedResults[DailyType][dataset] = res
	}
	return
}

// getDailyType is web handler that provides the information for a different neuron each day
func (ca cypherAPI) getDailyType(c echo.Context) error {
	// swagger:operation GET /api/cached/dailytype cached getDailyType
	//
	// Gets information for a different neuron type each day.
	//
	// The program updates the completeness numbers each day.  A different
	// cell type is randomly picked and an exemplar is chosen
	// from this type.
	//
	// ---
	// parameters:
	// - in: "query"
	//   name: "dataset"
	//   description: "specify dataset name"
	// responses:
	//   200:
	//     description: "successful operation"
	//     schema:
	//       type: "object"
	//       properties:
	//         connectivity:
	//           type: "object"
	//           description: "connectivity breakdown"
	//         info:
	//           type: "object"
	//           properties:
	//             typename:
	//               type: "string"
	//             numtype:
	//               type: "integer"
	//             numpre:
	//               type: "integer"
	//             numpost:
	//               type: "integer"
	//             bodyid:
	//               type: "integer"
	//           description: "information on the type and neuron id"
	//         skeleton:
	//           type: "string"
	//           description: "SWC contents for the chosen neuron"
	// security:
	// - Bearer: []

	dataset := c.QueryParam("dataset")

	res, err := ca.dailyType(dataset)
	if err != nil {
		errJSON := api.ErrorInfo{Error: err.Error()}
		return c.JSON(http.StatusBadRequest, errJSON)
	}
	c.Response().Header().Set("Content-Encoding", "gzip")
	return c.Blob(http.StatusOK, "application/json", res)
}

func (ca cypherAPI) getDailyType_int(dataset string) ([]byte, error) {
	requester := ca.Store.GetMain(dataset)

	// find a random cell typee
	random_query := "MATCH (n :Neuron) WHERE (n.cropped IS NULL OR not n.cropped) AND n.status IN [\"Traced\",\"Anchor\"] WITH percentileDisc(n.pre, 0.2) AS prethres, percentileDisc(n.post, 0.2) AS postthres MATCH (n :Neuron) WHERE (n.cropped IS NULL OR not n.cropped) AND n.status IN [\"Traced\",\"Anchor\"] AND EXISTS(n.type) AND n.type<>\"\" AND (n.pre > prethres OR n.post > postthres) WITH n.type as type, collect(n.bodyId) as bodylist WITH type, rand() AS randvar RETURN type ORDER BY randvar LIMIT 1"

	rand_res, err := requester.CypherRequest(random_query, true)
	if err != nil {
		return nil, err
	}

	if len(rand_res.Data) == 0 {
		return nil, fmt.Errorf("No cell type exists")
	}

	typename, ok := rand_res.Data[0][0].(string)
	if !ok {
		return nil, fmt.Errorf("Cell type could not be parsed")
	}

	// get an exemplar body
	biggest_query := "MATCH (n :Neuron {type: \"{typename}\"}) RETURN n.bodyId, n.pre, n.post ORDER BY n.pre*5+n.post DESC LIMIT 1"
	biggest_query = strings.Replace(biggest_query, "{typename}", typename, -1)

	ex_res, err := requester.CypherRequest(biggest_query, true)
	if err != nil {
		return nil, err
	}

	if len(ex_res.Data) == 0 {
		return nil, fmt.Errorf("No bodies exist for cell type")
	}

	bodyidf, ok := ex_res.Data[0][0].(float64)
	if !ok {
		return nil, fmt.Errorf("Body id could not be parsed")
	}
	bodyid := int(bodyidf)

	numpref, ok := ex_res.Data[0][1].(float64)
	if !ok {
		return nil, fmt.Errorf("pre could not be parsed")
	}
	numpre := int(numpref)

	numpostf, ok := ex_res.Data[0][2].(float64)
	if !ok {
		return nil, fmt.Errorf("post could not be parsed")
	}
	numpost := int(numpostf)

	// get body count
	count_query := "MATCH (n :Neuron {type: \"{typename}\"}) RETURN count(n)"
	count_query = strings.Replace(count_query, "{typename}", typename, -1)

	count_res, err := requester.CypherRequest(count_query, true)
	if err != nil {
		return nil, err
	}
	numtypef, ok := count_res.Data[0][0].(float64)
	if !ok {
		return nil, fmt.Errorf("Number of neurons could not be parsed")
	}
	numtype := int(numtypef)

	// fetch connection info (for sunburst plot)
	connection_info := "MATCH (n :Neuron {bodyId: {bodyid}})-[x :ConnectsTo]->(m) RETURN m.bodyId, m.type, x.weight, x.roiInfo, m.status, 'downstream' as direction UNION MATCH (n :Neuron {bodyId: {bodyid}})<-[x :ConnectsTo]-(m) RETURN m.bodyId, m.type, x.weight, x.roiInfo, m.status, 'upstream' as direction"
	connection_info = strings.Replace(connection_info, "{bodyid}", strconv.Itoa(bodyid), -1)

	conninfo_res, err := requester.CypherRequest(connection_info, true)
	if err != nil {
		return nil, err
	}

	// fetch skeleton or empty string
	skeleton := &SkeletonResp{}

	// get key value store
	store, err := ca.Store.FindStore("skeletons", dataset)
	if err == nil {
		kvstore, ok := store.(storage.KeyValue)
		if !ok {
			return nil, fmt.Errorf("database doesn't support keyvalue")
		}

		// fetch the value
		keystr := strconv.Itoa(bodyid) + "_swc"
		res, err := kvstore.Get([]byte(keystr))

		if err == nil && len(res) > 0 {
			// copied from skeleton API
			// parse and write out json
			buffer := bytes.NewBuffer(res)

			data := make([][]interface{}, 0)
			columns := []string{"rowId", "x", "y", "z", "radius", "link"}
			for {
				line, err := buffer.ReadString('\n')
				if err != nil {
					break
				}

				entries := strings.Fields(line)
				if len(entries) == 0 {
					continue
				}
				// skip comments
				if entries[0][0] == '#' {
					continue
				}

				if len(entries) != 7 {
					return nil, fmt.Errorf("SWC not formatted properly")
				}

				rownum, _ := strconv.Atoi(entries[0])
				xloc, _ := strconv.ParseFloat(entries[2], 64)
				yloc, _ := strconv.ParseFloat(entries[3], 64)
				zloc, _ := strconv.ParseFloat(entries[4], 64)
				radius, _ := strconv.ParseFloat(entries[5], 64)
				link, _ := strconv.Atoi(entries[6])

				data = append(data, []interface{}{rownum, xloc, yloc, zloc, radius, link})
			}
			skeleton = &SkeletonResp{columns, data}
		} else {
			skeleton = nil
		}
	} else {
		skeleton = nil
	}

	output := make(map[string]interface{})
	output["connectivity"] = conninfo_res

	info := make(map[string]interface{})
	info["typename"] = typename
	info["numtype"] = numtype
	info["numpre"] = numpre
	info["numpost"] = numpost
	info["bodyid"] = bodyid
	output["info"] = info
	output["skeleton"] = skeleton

	// write to json string and compress to gzip
	json_output, err := json.Marshal(output)
	if err != nil {
		return nil, err
	}

	var b bytes.Buffer
	w := gzip.NewWriter(&b)
	w.Write([]byte(json_output))
	w.Close()

	return b.Bytes(), nil

}<|MERGE_RESOLUTION|>--- conflicted
+++ resolved
@@ -189,7 +189,6 @@
 		return nil, err
 	}
 
-<<<<<<< HEAD
 	// Restrict results to the overview ROIs.
 	// If Meta.overviewRois is present, use that list.
 	// Otherwise, use the primaryRois by default.
@@ -209,10 +208,6 @@
 		RETURN collect(roi) as rois
 	`
 
-=======
-	// restrict the query to the super level ROIs
-	cypher2 := "MATCH (meta :Meta) WITH meta, apoc.convert.fromJsonMap(meta.roiInfo) AS roiInfo UNWIND keys(roiInfo) as roi WITH meta, roiInfo, roi WHERE roi IN meta.superLevelRois AND NOT coalesce(roiInfo[roi]['excludeFromOverview'], FALSE) RETURN collect(roi) as rois"
->>>>>>> 437f0c42
 	res2, err := ca.Store.GetMain(dataset).CypherRequest(cypher2, true)
 	if err != nil {
 		return nil, err
